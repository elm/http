effect module Http where { command = MyCmd, subscription = MySub } exposing
  ( get, post, request
  , Header, header
  , Body, emptyBody, stringBody, jsonBody, fileBody, bytesBody
  , multipartBody, Part, stringPart, filePart, bytesPart
  , Expect, expectString, expectJson, expectBytes, expectWhatever, Error(..)
  , track, Progress(..), fractionSent, fractionReceived
  , cancel
  , riskyRequest
  , expectStringResponse, expectBytesResponse, Response(..), Metadata
  , task, Resolver, stringResolver, bytesResolver, riskyTask
  )

{-| Send HTTP requests.

# Requests
@docs get, post, request

# Header
@docs Header, header

# Body
@docs Body, emptyBody, stringBody, jsonBody, fileBody, bytesBody

# Body Parts
@docs multipartBody, Part, stringPart, filePart, bytesPart

# Expect
@docs Expect, expectString, expectJson, expectBytes, expectWhatever, Error

# Progress
@docs track, Progress, fractionSent, fractionReceived

# Cancel
@docs cancel

# Risky Requests
@docs riskyRequest

# Elaborate Expectations
@docs expectStringResponse, expectBytesResponse, Response, Metadata

# Tasks
@docs task, Resolver, stringResolver, bytesResolver, riskyTask
-}


import Bytes exposing (Bytes)
import Bytes.Decode as Bytes
import Dict exposing (Dict)
import Elm.Kernel.Http
import File exposing (File)
import Json.Decode as Decode
import Json.Encode as Encode
import Process
import Task exposing (Task)



-- REQUESTS


{-| Create a `GET` request.

    import Http

    type Msg
      = GotText (Result Http.Error String)

    getPublicOpinion : Cmd Msg
    getPublicOpinion =
      Http.get
        { url = "https://elm-lang.org/assets/public-opinion.txt"
        , expect = Http.expectString GotText
        }

You can use functions like [`expectString`](#expectString) and
[`expectJson`](#expectJson) to interpret the response in different ways. In
this example, we are expecting the response body to be a `String` containing
the full text of _Public Opinion_ by Walter Lippmann.

**Note:** Use [`elm/url`](/packages/elm/url/latest) to build reliable URLs.
-}
get
  : { url : String
    , expect : Expect msg
    }
  -> Cmd msg
get r =
  request
    { method = "GET"
    , headers = []
    , url = r.url
    , body = emptyBody
    , expect = r.expect
    , timeout = Nothing
    , tracker = Nothing
    }


{-| Create a `POST` request. So imagine we want to send a POST request for
some JSON data. It might look like this:

    import Http
    import Json.Decode exposing (list, string)

    type Msg
      = GotBooks (Result Http.Error (List String))

    postBooks : Cmd Msg
    postBooks =
      Http.post
        { url = "https://example.com/books"
        , body = Http.emptyBody
        , expect = Http.expectJson GotBooks (list string)
        }

Notice that we are using [`expectJson`](#expectJson) to interpret the response
as JSON. You can learn more about how JSON decoders work [here][] in the guide.

We did not put anything in the body of our request, but you can use functions
like [`stringBody`](#stringBody) and [`jsonBody`](#jsonBody) if you need to
send information to the server.

[here]: https://guide.elm-lang.org/interop/json.html
-}
post
  : { url : String
    , body : Body
    , expect : Expect msg
    }
  -> Cmd msg
post r =
  request
    { method = "POST"
    , headers = []
    , url = r.url
    , body = r.body
    , expect = r.expect
    , timeout = Nothing
    , tracker = Nothing
    }


{-| Create a custom request. For example, a PUT for files might look like this:

    import File
    import Http

    type Msg = Uploaded (Result Http.Error ())

    upload : File.File -> Cmd Msg
    upload file =
      Http.request
        { method = "PUT"
        , headers = []
        , url = "https://example.com/publish"
        , body = Http.fileBody file
        , expect = Http.expectWhatever Uploaded
        , timeout = Nothing
        , tracker = Nothing
        }

It lets you set custom `headers` as needed. The `timeout` is the number of
milliseconds you are willing to wait before giving up. The `tracker` lets you
[`cancel`](#cancel) and [`track`](#track) requests.
-}
request
  : { method : String
    , headers : List Header
    , url : String
    , body : Body
    , expect : Expect msg
    , timeout : Maybe Float
    , tracker : Maybe String
    }
  -> Cmd msg
request r =
  command <| Request <|
    { method = r.method
    , headers = r.headers
    , url = r.url
    , body = r.body
    , expect = r.expect
    , timeout = r.timeout
    , tracker = r.tracker
    , allowCookiesFromOtherDomains = False
    }



-- HEADERS


{-| An HTTP header for configuring requests. See a bunch of common headers
[here](https://en.wikipedia.org/wiki/List_of_HTTP_header_fields).
-}
type Header = Header String String


{-| Create a `Header`.

    header "If-Modified-Since" "Sat 29 Oct 1994 19:43:31 GMT"
    header "Max-Forwards" "10"
    header "X-Requested-With" "XMLHttpRequest"
-}
header : String -> String -> Header
header =
  Header



-- BODY


{-| Represents the body of a `Request`.
-}
type Body = Body


{-| Create an empty body for your `Request`. This is useful for GET requests
and POST requests where you are not sending any data.
-}
emptyBody : Body
emptyBody =
  Elm.Kernel.Http.emptyBody


<<<<<<< HEAD
{-| Put some JSON value in the body of your `Request`. This will automatically
add the `Content-Type: application/json;charset=utf-8` header.
=======
{-| Put some JSON value in the body of your `Request`.

Maybe you want to search for 10 books relevant to a certain topic:

    import Http
    import Json.Encode as E

    searchForBooks : String -> Cmd Msg
    searchForBooks topic =
      Http.post
        { url = "https://api.example.com/books"
        , body =
            Http.jsonBody <|
              E.object
                [ ( "topic", E.string topic )
                , ( "limit", E.int 10 )
                ]
        , expect =
            Http.expectJson GotBooks booksDecoder
        }

**Note:** This will automatically add the `Content-Type: application/json` header.
>>>>>>> 81b6fdc6
-}
jsonBody : Encode.Value -> Body
jsonBody value =
  Elm.Kernel.Http.pair "application/json;charset=utf-8" (Encode.encode 0 value)


{-| Put some string in the body of your `Request`. Defining `jsonBody` looks
like this:

    import Json.Encode as Encode

    jsonBody : Encode.Value -> Body
    jsonBody value =
      stringBody "application/json" (Encode.encode 0 value)

The first argument is a [MIME type](https://en.wikipedia.org/wiki/Media_type)
of the body. Some servers are strict about this!
-}
stringBody : String -> String -> Body
stringBody =
  Elm.Kernel.Http.pair


{-| Put some `Bytes` in the body of your `Request`. This allows you to use
[`elm/bytes`](/packages/elm/bytes/latest) to have full control over the binary
representation of the data you are sending. For example, you could create an
`archive.zip` file and send it along like this:

    import Bytes exposing (Bytes)

    zipBody : Bytes -> Body
    zipBody bytes =
      bytesBody "application/zip" bytes

The first argument is a [MIME type](https://en.wikipedia.org/wiki/Media_type)
of the body. In other scenarios you may want to use MIME types like `image/png`
or `image/jpeg` instead.

**Note:** Use [`track`](#track) to track upload progress.
-}
bytesBody : String -> Bytes -> Body
bytesBody =
  Elm.Kernel.Http.pair


{-| Use a file as the body of your `Request`. When someone uploads an image
into the browser with [`elm/file`](/packages/elm/file/latest) you can forward
it to a server.

This will automatically set the `Content-Type` to the MIME type of the file.

**Note:** Use [`track`](#track) to track upload progress.
-}
fileBody : File -> Body
fileBody =
  Elm.Kernel.Http.pair ""



-- PARTS


{-| When someone clicks submit on the `<form>`, browsers send a special HTTP
request with all the form data. Something like this:

```
POST /test.html HTTP/1.1
Host: example.org
Content-Type: multipart/form-data;boundary="7MA4YWxkTrZu0gW"

--7MA4YWxkTrZu0gW
Content-Disposition: form-data; name="title"

Trip to London
--7MA4YWxkTrZu0gW
Content-Disposition: form-data; name="album[]"; filename="parliment.jpg"

...RAW...IMAGE...BITS...
--7MA4YWxkTrZu0gW--
```

This was the only way to send files for a long time, so many servers expect
data in this format. **The `multipartBody` function lets you create these
requests.** For example, to upload a photo album all at once, you could create
a body like this:

    multipartBody
      [ stringPart "title" "Trip to London"
      , filePart "album[]" file1
      , filePart "album[]" file2
      , filePart "album[]" file3
      ]

All of the body parts need to have a name. Names can be repeated. Adding the
`[]` on repeated names is a convention from PHP. It seems weird, but I see it
enough to mention it. You do not have to do it that way, especially if your
server uses some other convention!

The `Content-Type: multipart/form-data` header is automatically set when
creating a body this way.

**Note:** Use [`track`](#track) to track upload progress.
-}
multipartBody : List Part -> Body
multipartBody parts =
  Elm.Kernel.Http.pair "" (Elm.Kernel.Http.toFormData parts)


{-| One part of a `multipartBody`.
-}
type Part = Part


{-| A part that contains `String` data.

    multipartBody
      [ stringPart "title" "Tom"
      , filePart "photo" tomPng
      ]
-}
stringPart : String -> String -> Part
stringPart =
  Elm.Kernel.Http.pair


{-| A part that contains a file. You can use
[`elm/file`](/packages/elm/file/latest) to get files loaded into the
browser. From there, you can send it along to a server like this:

    multipartBody
      [ stringPart "product" "Ikea Bekant"
      , stringPart "description" "Great desk for home office."
      , filePart "image[]" file1
      , filePart "image[]" file2
      , filePart "image[]" file3
      ]
-}
filePart : String -> File -> Part
filePart =
  Elm.Kernel.Http.pair


{-| A part that contains bytes, allowing you to use
[`elm/bytes`](/packages/elm/bytes/latest) to encode data exactly in the format
you need.

    multipartBody
      [ stringPart "title" "Tom"
      , bytesPart "photo" "image/png" bytes
      ]

**Note:** You must provide a MIME type so that the receiver has clues about
how to interpret the bytes.
-}
bytesPart : String -> String -> Bytes -> Part
bytesPart key mime bytes =
  Elm.Kernel.Http.pair key (Elm.Kernel.Http.bytesToBlob mime bytes)



-- EXPECT


{-| Logic for interpreting a response body.
-}
type Expect msg = Expect


{-| Expect the response body to be a `String`. Like when getting the full text
of a book:

    import Http

    type Msg
      = GotText (Result Http.Error String)

    getPublicOpinion : Cmd Msg
    getPublicOpinion =
      Http.get
        { url = "https://elm-lang.org/assets/public-opinion.txt"
        , expect = Http.expectString GotText
        }

The response body is always some sequence of bytes, but in this case, we
expect it to be UTF-8 encoded text that can be turned into a `String`.
-}
expectString : (Result Error String -> msg) -> Expect msg
expectString toMsg =
  expectStringResponse toMsg (resolve Ok)


{-| Expect the response body to be JSON. Like if you want to get a random cat
GIF you might say:

    import Http
    import Json.Decode exposing (Decoder, field, string)

    type Msg
      = GotGif (Result Http.Error String)

    getRandomCatGif : Cmd Msg
    getRandomCatGif =
      Http.get
        { url = "https://api.giphy.com/v1/gifs/random?api_key=dc6zaTOxFJmzC&tag=cat"
        , expect = Http.expectJson GotGif gifDecoder
        }

    gifDecoder : Decoder String
    gifDecoder =
      field "data" (field "image_url" string)

The official guide goes through this particular example [here][]. That page
also introduces [`elm/json`][json] to help you get started turning JSON into
Elm values in other situations.

[here]: https://guide.elm-lang.org/interop/json.html
[json]: /packages/elm/json/latest/

If the JSON decoder fails, you get a `BadBody` error that tries to explain
what went wrong.
-}
expectJson : (Result Error a -> msg) -> Decode.Decoder a -> Expect msg
expectJson toMsg decoder =
  expectStringResponse toMsg <| resolve <|
    \string ->
      Result.mapError Decode.errorToString (Decode.decodeString decoder string)


{-| Expect the response body to be binary data. For example, maybe you are
talking to an endpoint that gives back ProtoBuf data:

    import Bytes.Decode as Bytes
    import Http

    type Msg
      = GotData (Result Http.Error Data)

    getData : Cmd Msg
    getData =
      Http.get
        { url = "/data"
        , expect = Http.expectBytes GotData dataDecoder
        }

    -- dataDecoder : Bytes.Decoder Data

You would use [`elm/bytes`](/packages/elm/bytes/latest/) to decode the binary
data according to a proto definition file like `example.proto`.

If the decoder fails, you get a `BadBody` error that just indicates that
_something_ went wrong. It probably makes sense to debug by peeking at the
bytes you are getting in the browser developer tools or something.
-}
expectBytes : (Result Error a -> msg) -> Bytes.Decoder a -> Expect msg
expectBytes toMsg decoder =
  expectBytesResponse toMsg <| resolve <|
    \bytes ->
      Result.fromMaybe "unexpected bytes" (Bytes.decode decoder bytes)


{-| Expect the response body to be whatever. It does not matter. Ignore it!
For example, you might want this when uploading files:

    import Http

    type Msg
      = Uploaded (Result Http.Error ())

    upload : File -> Cmd Msg
    upload file =
      Http.post
        { url = "/upload"
        , body = Http.fileBody file
        , expect = Http.expectWhatever Uploaded
        }

The server may be giving back a response body, but we do not care about it.
-}
expectWhatever : (Result Error () -> msg) -> Expect msg
expectWhatever toMsg =
  expectBytesResponse toMsg (resolve (\_ -> Ok ()))


resolve : (body -> Result String a) -> Response body -> Result Error a
resolve toResult response =
  case response of
    BadUrl_ url -> Err (BadUrl url)
    Timeout_ -> Err Timeout
    NetworkError_ -> Err NetworkError
    BadStatus_ metadata _ -> Err (BadStatus metadata.statusCode)
    GoodStatus_ _ body -> Result.mapError BadBody (toResult body)


{-| A `Request` can fail in a couple ways:

- `BadUrl` means you did not provide a valid URL.
- `Timeout` means it took too long to get a response.
- `NetworkError` means the user turned off their wifi, went in a cave, etc.
- `BadStatus` means you got a response back, but the status code indicates failure.
- `BadBody` means you got a response back with a nice status code, but the body
of the response was something unexpected. The `String` in this case is a
debugging message that explains what went wrong with your JSON decoder or
whatever.

**Note:** You can use [`expectStringResponse`](#expectStringResponse) and
[`expectBytesResponse`](#expectBytesResponse) to get more flexibility on this.
-}
type Error
  = BadUrl String
  | Timeout
  | NetworkError
  | BadStatus Int
  | BadBody String



-- ELABORATE EXPECTATIONS


{-| Expect a [`Response`](#Response) with a `String` body. So you could define
your own [`expectJson`](#expectJson) like this:

    import Http
    import Json.Decode as D

    expectJson : (Result Http.Error a -> msg) -> D.Decoder a -> Expect msg
    expectJson toMsg decoder =
      expectStringResponse toMsg <|
        \response ->
          case response of
            Http.BadUrl_ url ->
              Err (Http.BadUrl url)

            Http.Timeout_ ->
              Err Http.Timeout

            Http.NetworkError_ ->
              Err Http.NetworkError

            Http.BadStatus_ metadata body ->
              Err (Http.BadStatus metadata.statusCode)

            Http.GoodStatus_ metadata body ->
              case D.decodeString decoder body of
                Ok value ->
                  Ok value

                Err err ->
                  Err (Http.BadBody (D.errorToString err))

This function is great for fancier error handling and getting response headers.
For example, maybe when your sever gives a 404 status code (not found) it also
provides a helpful JSON message in the response body. This function lets you
add logic to the `BadStatus_` branch so you can parse that JSON and give users
a more helpful message! Or make your own custom error type for your particular
application!
-}
expectStringResponse : (Result x a -> msg) -> (Response String -> Result x a) -> Expect msg
expectStringResponse toMsg toResult =
  Elm.Kernel.Http.expect "" identity (toResult >> toMsg)


{-| Expect a [`Response`](#Response) with a `Bytes` body.

It works just like [`expectStringResponse`](#expectStringResponse), giving you
more access to headers and more leeway in defining your own errors.
-}
expectBytesResponse : (Result x a -> msg) -> (Response Bytes -> Result x a) -> Expect msg
expectBytesResponse toMsg toResult =
  Elm.Kernel.Http.expect "arraybuffer" Elm.Kernel.Http.toDataView (toResult >> toMsg)


{-| A `Response` can come back a couple different ways:

- `BadUrl_` &mdash; you did not provide a valid URL.
- `Timeout_` &mdash; it took too long to get a response.
- `NetworkError_` &mdash; the user turned off their wifi, went in a cave, etc.
- `BadStatus_` &mdash; a response arrived, but the status code indicates failure.
- `GoodStatus_` &mdash; a response arrived with a nice status code!

The type of the `body` depends on whether you use
[`expectStringResponse`](#expectStringResponse)
or [`expectBytesResponse`](#expectBytesResponse).
-}
type Response body
  = BadUrl_ String
  | Timeout_
  | NetworkError_
  | BadStatus_ Metadata body
  | GoodStatus_ Metadata body


{-| Extra information about the response:

- `url` of the server that actually responded (so you can detect redirects)
- `statusCode` like `200` or `404`
- `statusText` describing what the `statusCode` means a little
- `headers` like `Content-Length` and `Expires`

**Note:** It is possible for a response to have the same header multiple times.
In that case, all the values end up in a single entry in the `headers`
dictionary. The values are separated by commas, following the rules outlined
[here](https://stackoverflow.com/questions/4371328/are-duplicate-http-response-headers-acceptable).
-}
type alias Metadata =
  { url : String
  , statusCode : Int
  , statusText : String
  , headers : Dict String String
  }



-- CANCEL


{-| Try to cancel an ongoing request based on a `tracker`.
-}
cancel : String -> Cmd msg
cancel tracker =
  command (Cancel tracker)



-- PROGRESS


{-| Track the progress of a request. Create a [`request`](#request) where
`tracker = Just "form.pdf"` and you can track it with a subscription like
`track "form.pdf" GotProgress`.
-}
track : String -> (Progress -> msg) -> Sub msg
track tracker toMsg =
  subscription (MySub tracker toMsg)


{-| There are two phases to HTTP requests. First you **send** a bunch of data,
then you **receive** a bunch of data. For example, say you use `fileBody` to
upload a file of 262144 bytes. From there, progress will go like this:

```
Sending   { sent =      0, size = 262144 }  -- 0.0
Sending   { sent =  65536, size = 262144 }  -- 0.25
Sending   { sent = 131072, size = 262144 }  -- 0.5
Sending   { sent = 196608, size = 262144 }  -- 0.75
Sending   { sent = 262144, size = 262144 }  -- 1.0
Receiving { received =  0, size = Just 16 } -- 0.0
Receiving { received = 16, size = Just 16 } -- 1.0
```

With file uploads, the **send** phase is expensive. That is what we saw in our
example. But with file downloads, the **receive** phase is expensive.

Use [`fractionSent`](#fractionSent) and [`fractionReceived`](#fractionReceived)
to turn this progress information into specific fractions!

**Note:** The `size` of the response is based on the [`Content-Length`][cl]
header, and in rare and annoying cases, a server may not include that header.
That is why the `size` is a `Maybe Int` in `Receiving`.

[cl]: https://developer.mozilla.org/en-US/docs/Web/HTTP/Headers/Content-Length
-}
type Progress
  = Sending { sent : Int, size : Int }
  | Receiving { received : Int, size : Maybe Int }


{-| Turn `Sending` progress into a useful fraction.

    fractionSent { sent =   0, size = 1024 } == 0.0
    fractionSent { sent = 256, size = 1024 } == 0.25
    fractionSent { sent = 512, size = 1024 } == 0.5

    -- fractionSent { sent = 0, size = 0 } == 1.0

The result is always between `0.0` and `1.0`, ensuring that any progress bar
animations never go out of bounds.

And notice that `size` can be zero. That means you are sending a request with
an empty body. Very common! When `size` is zero, the result is always `1.0`.

**Note:** If you create your own function to compute this fraction, watch out
for divide-by-zero errors!
-}
fractionSent : { sent : Int, size : Int } -> Float
fractionSent p =
  if p.size == 0 then
    1
  else
    clamp 0 1 (toFloat p.sent / toFloat p.size)


{-| Turn `Receiving` progress into a useful fraction for progress bars.

    fractionReceived { received =   0, size = Just 1024 } == 0.0
    fractionReceived { received = 256, size = Just 1024 } == 0.25
    fractionReceived { received = 512, size = Just 1024 } == 0.5

    -- fractionReceived { received =   0, size = Nothing } == 0.0
    -- fractionReceived { received = 256, size = Nothing } == 0.0
    -- fractionReceived { received = 512, size = Nothing } == 0.0

The `size` here is based on the [`Content-Length`][cl] header which may be
missing in some cases. A server may be misconfigured or it may be streaming
data and not actually know the final size. Whatever the case, this function
will always give `0.0` when the final size is unknown.

Furthermore, the `Content-Length` header may be incorrect! The implementation
clamps the fraction between `0.0` and `1.0`, so you will just get `1.0` if
you ever receive more bytes than promised.

**Note:** If you are streaming something, you can write a custom version of
this function that just tracks bytes received. Maybe you show that 22kb or 83kb
have been downloaded, without a specific fraction. If you do this, be wary of
divide-by-zero errors because `size` can always be zero!

[cl]: https://developer.mozilla.org/en-US/docs/Web/HTTP/Headers/Content-Length
-}
fractionReceived : { received : Int, size : Maybe Int } -> Float
fractionReceived p =
  case p.size of
    Nothing ->
      0

    Just n ->
      if n == 0 then
        1
      else
        clamp 0 1 (toFloat p.received / toFloat n)



-- CUSTOM REQUESTS


{-| Create a request with a risky security policy. Things like:

- Allow responses from other domains to set cookies.
- Include cookies in requests to other domains.

This is called [`withCredentials`][wc] in JavaScript, and it allows a couple
other risky things as well. It can be useful if `www.example.com` needs to
talk to `uploads.example.com`, but it should be used very carefully!

For example, every HTTP request includes a `Origin` header revealing the domain,
so any request to `facebook.com` reveals the website that sent it. From there,
cookies can be used to correlate browsing habits with specific users. “Oh, it
looks like they visited `example.com`. Maybe they want ads about examples!”
This is why you can get shoe ads for months without saying anything about it
on any social networks. **This risk exists even for people who do not have an
account.** Servers can set a new cookie to uniquely identify the browser and
build a profile around that. Same kind of tricks for logged out users.

**Context:** A significantly worse version of this can happen when trying to
add integrations with Google, Facebook, Pinterest, Twitter, etc. “Add our share
button. It is super easy. Just add this `<script>` tag!” But the goal here is
to get _arbitrary_ access to the executing context. Now they can track clicks,
read page content, use time zones to approximate location, etc. As of this
writing, suggesting that developers just embed `<script>` tags is the default
for Google Analytics, Facebook Like Buttons, Twitter Follow Buttons, Pinterest
Save Buttons, and Instagram Embeds.

[ah]: https://developer.mozilla.org/en-US/docs/Web/HTTP/Headers/Authorization
[wc]: https://developer.mozilla.org/en-US/docs/Web/API/XMLHttpRequest/withCredentials
-}
riskyRequest
  : { method : String
    , headers : List Header
    , url : String
    , body : Body
    , expect : Expect msg
    , timeout : Maybe Float
    , tracker : Maybe String
    }
  -> Cmd msg
riskyRequest r =
  command <| Request <|
    { method = r.method
    , headers = r.headers
    , url = r.url
    , body = r.body
    , expect = r.expect
    , timeout = r.timeout
    , tracker = r.tracker
    , allowCookiesFromOtherDomains = True
    }



-- TASKS


{-| Just like [`request`](#request), but it creates a `Task`. This makes it
possible to pair your HTTP request with `Time.now` if you need timestamps for
some reason. **This should be quite rare.**
-}
task
  : { method : String
    , headers : List Header
    , url : String
    , body : Body
    , resolver : Resolver x a
    , timeout : Maybe Float
    }
  -> Task x a
task r =
  Elm.Kernel.Http.toTask () resultToTask
    { method = r.method
    , headers = r.headers
    , url = r.url
    , body = r.body
    , expect = r.resolver
    , timeout = r.timeout
    , tracker = Nothing
    , allowCookiesFromOtherDomains = False
    }


{-| Describes how to resolve an HTTP task. You can create a resolver with
[`stringResolver`](#stringResolver) and [`bytesResolver`](#bytesResolver).
-}
type Resolver x a = Resolver


{-| Turn a response with a `String` body into a result.
Similar to [`expectStringResponse`](#expectStringResponse).
-}
stringResolver : (Response String -> Result x a) -> Resolver x a
stringResolver =
  Elm.Kernel.Http.expect "" identity


{-| Turn a response with a `Bytes` body into a result.
Similar to [`expectBytesResponse`](#expectBytesResponse).
-}
bytesResolver : (Response Bytes -> Result x a) -> Resolver x a
bytesResolver =
  Elm.Kernel.Http.expect "arraybuffer" Elm.Kernel.Http.toDataView


{-| Just like [`riskyRequest`](#riskyRequest), but it creates a `Task`. **Use
with caution!** This has all the same security concerns as `riskyRequest`.
-}
riskyTask
  : { method : String
    , headers : List Header
    , url : String
    , body : Body
    , resolver : Resolver x a
    , timeout : Maybe Float
    }
  -> Task x a
riskyTask r =
  Elm.Kernel.Http.toTask () resultToTask
    { method = r.method
    , headers = r.headers
    , url = r.url
    , body = r.body
    , expect = r.resolver
    , timeout = r.timeout
    , tracker = Nothing
    , allowCookiesFromOtherDomains = True
    }


resultToTask : Result x a -> Task x a
resultToTask result =
  case result of
    Ok a -> Task.succeed a
    Err x -> Task.fail x



-- COMMANDS and SUBSCRIPTIONS


type MyCmd msg
  = Cancel String
  | Request
      { method : String
      , headers : List Header
      , url : String
      , body : Body
      , expect : Expect msg
      , timeout : Maybe Float
      , tracker : Maybe String
      , allowCookiesFromOtherDomains : Bool
      }


cmdMap : (a -> b) -> MyCmd a -> MyCmd b
cmdMap func cmd =
  case cmd of
    Cancel tracker ->
      Cancel tracker

    Request r ->
      Request
        { method = r.method
        , headers = r.headers
        , url = r.url
        , body = r.body
        , expect = Elm.Kernel.Http.mapExpect func r.expect
        , timeout = r.timeout
        , tracker = r.tracker
        , allowCookiesFromOtherDomains = r.allowCookiesFromOtherDomains
        }


type MySub msg =
  MySub String (Progress -> msg)


subMap : (a -> b) -> MySub a -> MySub b
subMap func (MySub tracker toMsg) =
  MySub tracker (toMsg >> func)



-- EFFECT MANAGER


type alias State msg =
  { reqs : Dict String Process.Id
  , subs : List (MySub msg)
  }


init : Task Never (State msg)
init =
  Task.succeed (State Dict.empty [])


type alias MyRouter msg =
  Platform.Router msg SelfMsg



-- APP MESSAGES


onEffects : MyRouter msg -> List (MyCmd msg) -> List (MySub msg) -> State msg -> Task Never (State msg)
onEffects router cmds subs state =
  updateReqs router cmds state.reqs
    |> Task.andThen (\reqs -> Task.succeed (State reqs subs))


updateReqs : MyRouter msg -> List (MyCmd msg) -> Dict String Process.Id -> Task x (Dict String Process.Id)
updateReqs router cmds reqs =
  case cmds of
    [] ->
      Task.succeed reqs

    cmd :: otherCmds ->
      case cmd of
        Cancel tracker ->
          case Dict.get tracker reqs of
            Nothing ->
              updateReqs router otherCmds reqs

            Just pid ->
              Process.kill pid
                |> Task.andThen (\_ -> updateReqs router otherCmds (Dict.remove tracker reqs))

        Request req ->
          Process.spawn (Elm.Kernel.Http.toTask router (Platform.sendToApp router) req)
            |> Task.andThen (\pid ->
                  case req.tracker of
                    Nothing ->
                      updateReqs router otherCmds reqs

                    Just tracker ->
                      updateReqs router otherCmds (Dict.insert tracker pid reqs)
              )



-- SELF MESSAGES


type alias SelfMsg =
  (String, Progress)


onSelfMsg : MyRouter msg -> SelfMsg -> State msg -> Task Never (State msg)
onSelfMsg router (tracker, progress) state =
  Task.sequence (List.filterMap (maybeSend router tracker progress) state.subs)
    |> Task.andThen (\_ -> Task.succeed state)


maybeSend : MyRouter msg -> String -> Progress -> MySub msg -> Maybe (Task x ())
maybeSend router desiredTracker progress (MySub actualTracker toMsg) =
  if desiredTracker == actualTracker then
    Just (Platform.sendToApp router (toMsg progress))
  else
    Nothing<|MERGE_RESOLUTION|>--- conflicted
+++ resolved
@@ -226,10 +226,6 @@
   Elm.Kernel.Http.emptyBody
 
 
-<<<<<<< HEAD
-{-| Put some JSON value in the body of your `Request`. This will automatically
-add the `Content-Type: application/json;charset=utf-8` header.
-=======
 {-| Put some JSON value in the body of your `Request`.
 
 Maybe you want to search for 10 books relevant to a certain topic:
@@ -251,8 +247,7 @@
             Http.expectJson GotBooks booksDecoder
         }
 
-**Note:** This will automatically add the `Content-Type: application/json` header.
->>>>>>> 81b6fdc6
+**Note:** This will automatically add the `Content-Type: application/json;charset=utf-8` header.
 -}
 jsonBody : Encode.Value -> Body
 jsonBody value =
